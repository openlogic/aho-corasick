package org.ahocorasick.trie;

import org.ahocorasick.interval.IntervalTree;
import org.ahocorasick.interval.Intervalable;
import org.ahocorasick.trie.handler.DefaultEmitHandler;
import org.ahocorasick.trie.handler.EmitHandler;

import java.util.ArrayList;
import java.util.Collection;
import java.util.List;
import java.util.Queue;
import java.util.concurrent.LinkedBlockingDeque;

/**
 *
<<<<<<< HEAD
 * Based on the Aho-Corasick white paper, Bell technologies: http://cr.yp.to/bib/1975/aho.pdf
=======
 * Based on the Aho-Corasick white paper, Bell technologies:
 *   ftp://163.13.200.222/assistant/bearhero/prog/%A8%E4%A5%A6/ac_bm.pdf
>>>>>>> d1478c74
 * @author Robert Bor
 */
public class Trie {

    private TrieConfig trieConfig;

    private State rootState;

    private Trie(TrieConfig trieConfig) {
        this.trieConfig = trieConfig;
        this.rootState = new State();
    }

    private void addKeyword(String keyword) {
        if (keyword == null || keyword.length() == 0) {
            return;
        }
        State currentState = this.rootState;
        for (Character character : keyword.toCharArray()) {
            currentState = currentState.addState(character);
        }
        currentState.addEmit(keyword);
    }

    public Collection<Token> tokenize(String text) {

        Collection<Token> tokens = new ArrayList<>();

        Collection<Emit> collectedEmits = parseText(text);
        int lastCollectedPosition = -1;
        for (Emit emit : collectedEmits) {
            if (emit.getStart() - lastCollectedPosition > 1) {
                tokens.add(createFragment(emit, text, lastCollectedPosition));
            }
            tokens.add(createMatch(emit, text));
            lastCollectedPosition = emit.getEnd();
        }
        if (text.length() - lastCollectedPosition > 1) {
            tokens.add(createFragment(null, text, lastCollectedPosition));
        }

        return tokens;
    }

    private Token createFragment(Emit emit, String text, int lastCollectedPosition) {
        return new FragmentToken(text.substring(lastCollectedPosition+1, emit == null ? text.length() : emit.getStart()));
    }

    private Token createMatch(Emit emit, String text) {
        return new MatchToken(text.substring(emit.getStart(), emit.getEnd()+1), emit);
    }

    @SuppressWarnings("unchecked")
    public Collection<Emit> parseText(CharSequence text) {
        DefaultEmitHandler emitHandler = new DefaultEmitHandler();
        parseText(text, emitHandler);

        List<Emit> collectedEmits = emitHandler.getEmits();

        if (trieConfig.isOnlyWholeWords()) {
            removePartialMatches(text, collectedEmits);
        }

        if (!trieConfig.isAllowOverlaps()) {
            IntervalTree intervalTree = new IntervalTree((List<Intervalable>)(List<?>)collectedEmits);
            intervalTree.removeOverlaps((List<Intervalable>) (List<?>) collectedEmits);
        }

        return collectedEmits;
    }

<<<<<<< HEAD
    public void parseText(CharSequence text, EmitHandler emitHandler) {
        State currentState = this.rootState;
        for (int position = 0; position < text.length(); position++) {
            Character character = text.charAt(position);
            if (trieConfig.isCaseInsensitive()) {
                character = Character.toLowerCase(character);
            }
            currentState = getState(currentState, character);
            if (storeEmits(position, currentState, emitHandler) && trieConfig.isStopOnHit()) {
                return;
            }
        }

    }

    private void removePartialMatches(CharSequence searchText, List<Emit> collectedEmits) {
        long size = searchText.length();
        List<Emit> removeEmits = new ArrayList<Emit>();
        for (Emit emit : collectedEmits) {
            if ((emit.getStart() == 0 ||
                 !Character.isAlphabetic(searchText.charAt(emit.getStart() - 1))) &&
                (emit.getEnd() + 1 == size ||
                 !Character.isAlphabetic(searchText.charAt(emit.getEnd() + 1)))) {
                continue;
            }
            removeEmits.add(emit);
        }

        for (Emit removeEmit : removeEmits) {
            collectedEmits.remove(removeEmit);
        }
    }
=======
	public boolean matches(String text)
	{
		Emit firstMatch = firstMatch(text);
		return firstMatch != null;
	}

	public Emit firstMatch(String text)
	{
		if (!trieConfig.isAllowOverlaps()) {
			// Slow path. Needs to find all the matches to detect overlaps.
			Collection<Emit> parseText = parseText(text);
			if (parseText != null && !parseText.isEmpty()) {
				return parseText.iterator().next();
			}
		} else {
			// Fast path. Returs first match found.
			checkForConstructedFailureStates();
			int position = 0;
			State currentState = this.rootState;
			for (Character character : text.toCharArray()) {
				if (trieConfig.isCaseInsensitive()) {
					character = Character.toLowerCase(character);
				}
				currentState = getState(currentState, character);
				Collection<String> emitStrs = currentState.emit();
				if (emitStrs != null && !emitStrs.isEmpty()) {
					for (String emitStr : emitStrs) {
						final Emit emit = new Emit(position - emitStr.length() + 1, position, emitStr);
						if (trieConfig.isOnlyWholeWords()) {
							if (!isPartialMatch(text, emit)) {
								return emit;
							}
						} else {
							return emit;
						}
					}
				}
				position++;
			}
		}
		return null;
	}

	private boolean isPartialMatch(String searchText, Emit emit)
	{
		return (emit.getStart() != 0 &&
			Character.isAlphabetic(searchText.charAt(emit.getStart() - 1))) ||
			(emit.getEnd() + 1 != searchText.length() &&
			Character.isAlphabetic(searchText.charAt(emit.getEnd() + 1)));
	}

	private void removePartialMatches(String searchText, List<Emit> collectedEmits)
	{
		List<Emit> removeEmits = new ArrayList<Emit>();
		for (Emit emit : collectedEmits) {
			if (isPartialMatch(searchText, emit)) {
				removeEmits.add(emit);
			}
		}
		for (Emit removeEmit : removeEmits) {
			collectedEmits.remove(removeEmit);
		}
	}
>>>>>>> d1478c74

    private State getState(State currentState, Character character) {
        State newCurrentState = currentState.nextState(character);
        while (newCurrentState == null) {
            currentState = currentState.failure();
            newCurrentState = currentState.nextState(character);
        }
        return newCurrentState;
    }

    private void constructFailureStates() {
        Queue<State> queue = new LinkedBlockingDeque<>();

        // First, set the fail state of all depth 1 states to the root state
        for (State depthOneState : this.rootState.getStates()) {
            depthOneState.setFailure(this.rootState);
            queue.add(depthOneState);
        }

        // Second, determine the fail state for all depth > 1 state
        while (!queue.isEmpty()) {
            State currentState = queue.remove();

            for (Character transition : currentState.getTransitions()) {
                State targetState = currentState.nextState(transition);
                queue.add(targetState);

                State traceFailureState = currentState.failure();
                while (traceFailureState.nextState(transition) == null) {
                    traceFailureState = traceFailureState.failure();
                }
                State newFailureState = traceFailureState.nextState(transition);
                targetState.setFailure(newFailureState);
                targetState.addEmit(newFailureState.emit());
            }
        }
    }

    private boolean storeEmits(int position, State currentState, EmitHandler emitHandler) {
        boolean emitted = false;
        Collection<String> emits = currentState.emit();
        if (emits != null && !emits.isEmpty()) {
            for (String emit : emits) {
                emitHandler.emit(new Emit(position - emit.length() + 1, position, emit));
                emitted = true;
            }
        }
        return emitted;
    }

    public static TrieBuilder builder() {
        return new TrieBuilder();
    }

    public static class TrieBuilder {

        private TrieConfig trieConfig = new TrieConfig();

        private Trie trie = new Trie(trieConfig);

        private TrieBuilder() {}

        public TrieBuilder caseInsensitive() {
            this.trieConfig.setCaseInsensitive(true);
            return this;
        }

        public TrieBuilder removeOverlaps() {
            this.trieConfig.setAllowOverlaps(false);
            return this;
        }

        public TrieBuilder onlyWholeWords() {
            this.trieConfig.setOnlyWholeWords(true);
            return this;
        }

        public TrieBuilder addKeyword(String keyword) {
            trie.addKeyword(keyword);
            return this;
        }

        public TrieBuilder stopOnHit() {
            trie.trieConfig.setStopOnHit(true);
            return this;
        }

        public Trie build() {
            trie.constructFailureStates();
            return trie;
        }
    }
}<|MERGE_RESOLUTION|>--- conflicted
+++ resolved
@@ -13,12 +13,7 @@
 
 /**
  *
-<<<<<<< HEAD
  * Based on the Aho-Corasick white paper, Bell technologies: http://cr.yp.to/bib/1975/aho.pdf
-=======
- * Based on the Aho-Corasick white paper, Bell technologies:
- *   ftp://163.13.200.222/assistant/bearhero/prog/%A8%E4%A5%A6/ac_bm.pdf
->>>>>>> d1478c74
  * @author Robert Bor
  */
 public class Trie {
@@ -90,7 +85,11 @@
         return collectedEmits;
     }
 
-<<<<<<< HEAD
+	public boolean matches(String text)
+	{
+		Emit firstMatch = firstMatch(text);
+		return firstMatch != null;
+	}
     public void parseText(CharSequence text, EmitHandler emitHandler) {
         State currentState = this.rootState;
         for (int position = 0; position < text.length(); position++) {
@@ -118,17 +117,6 @@
             }
             removeEmits.add(emit);
         }
-
-        for (Emit removeEmit : removeEmits) {
-            collectedEmits.remove(removeEmit);
-        }
-    }
-=======
-	public boolean matches(String text)
-	{
-		Emit firstMatch = firstMatch(text);
-		return firstMatch != null;
-	}
 
 	public Emit firstMatch(String text)
 	{
@@ -187,7 +175,6 @@
 			collectedEmits.remove(removeEmit);
 		}
 	}
->>>>>>> d1478c74
 
     private State getState(State currentState, Character character) {
         State newCurrentState = currentState.nextState(character);
